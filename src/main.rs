--- conflicted
+++ resolved
@@ -17,33 +17,6 @@
     Neg(Box<Expression>),
 }
 
-<<<<<<< HEAD
-named!(parens<Expression>, dbg_dmp!(
-        delimited!(char!('(')
-      , preceded!(opt!(multispace), expr)
-      , preceded!(opt!(multispace), char!(')')))));
-
-named!(decimal<()>, value!((), many1!(one_of!("0123456789_"))));
-named!(number<f64>, dbg_dmp!(map_res!(map!(map_res!(recognize!(chain!(
-                    decimal
-                  ~ preceded!(char!('.'), opt!(decimal))?
-                  ~ preceded!(one_of!("eE"),
-                        preceded!(opt!(one_of!("+-")), decimal))?
-                  , || ()))
-        , str::from_utf8)
-        , |a: &str| a.replace('_', ""))
-        , |a: String| a.parse())));
-
-named!(atom<Expression>, dbg_dmp!(
-       alt!(number => {Expression::Value}
-     | parens)));
-
-named!(imul<Expression>, dbg_dmp!(chain!(
-       first: atom
-     ~ others: many0!(atom), ||
-    others.into_iter().fold(first,
-        |lhs, rhs| simplify1(Expression::Mul(Box::new(lhs), Box::new(rhs))))
-=======
 fn get_unary_function(res: &[u8]) -> Option<Box<Fn(f64) -> f64>> {
     match res {
         "sin" => Some(Box::new(f64::sin)),
@@ -59,9 +32,11 @@
     }
 }
 
-named!(parens<Expression>, dbg_dmp!(delimited!(char!('('), preceded!(opt!(multispace), expr), preceded!(opt!(multispace), char!(')')))));
-
-named!(decimal<()>, value!((), many1!(one_of!("0123456789_"))));
+named!(parens<Expression>, dbg_dmp!(
+        delimited!(char!('(')
+      , preceded!(opt!(multispace), expr)
+      , preceded!(opt!(multispace), char!(')')))));
+
 #[inline]
 named!(recognize_number1<&[u8]>, recognize!(chain!(decimal ~ preceded!(char!('.'), opt!(decimal))? ~ preceded!(one_of!("eE"), preceded!(opt!(one_of!("+-")), decimal))?, || ())));
 #[inline]
@@ -94,9 +69,11 @@
 
 named!(atom<Expression>, dbg_dmp!(alt!(parens | alt!(number | num_const) => {Expression::Value})));
 
-named!(imul<Expression>, dbg_dmp!(chain!(first: atom ~ others: many0!(atom), ||
-    others.into_iter().fold(first, |lhs, rhs| simplify1(Expression::Mul(Box::new(lhs), Box::new(rhs))))
->>>>>>> 19172327
+named!(imul<Expression>, dbg_dmp!(chain!(
+       first: atom
+     ~ others: many0!(atom), ||
+    others.into_iter().fold(first,
+        |lhs, rhs| simplify1(Expression::Mul(Box::new(lhs), Box::new(rhs))))
 )));
 
 named!(unary<Expression>, dbg_dmp!(alt!(exp | chain!(op: chain!(o: alt!(char!('+') | char!('-')) ~ multispace?, || o) ~ val: unary, ||{
